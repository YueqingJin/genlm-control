--- conflicted
+++ resolved
@@ -64,16 +64,10 @@
         return np.log(w) if w > 0 else float("-inf")
 
     async def prefix(self, context):
-<<<<<<< HEAD
         curr = self._consume(context)
         bkwd = self.wfsa.epsremove.backward
         w = sum(curr[i] * bkwd[i] for i in curr)
         return np.log(w) if w > 0 else float('-inf')
-=======
-        next_state_ws = self._consume_prefix(context)
-        w = next_state_ws.sum()  # ?
-        return np.log(w) if w > 0 else float("-inf")
->>>>>>> e3c5cc7d
 
     async def logp_next(self, context):
         """Returns next token log probabilities after consuming context.
@@ -102,18 +96,10 @@
         for j, w in self.wfsa.epsremove.F:
             ws[EOS] += curr[j] * w
 
-<<<<<<< HEAD
         log_ws = np.array([
             np.log(ws[b]) - log_ctx_w if ws[b] > 0 else float('-inf') 
             for b in self.decode_eos
         ])
-=======
-        ps = ws.trim().normalize()
-
-        log_ps = np.array(
-            [np.log(ps[x]) if ps[x] > 0 else float("-inf") for x in self.decode_eos]
-        )
->>>>>>> e3c5cc7d
 
         return self.make_lazy_weights(log_ws)
 
